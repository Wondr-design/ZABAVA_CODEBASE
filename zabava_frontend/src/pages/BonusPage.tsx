import { type ComponentProps, useMemo, useState } from "react";
import {
  Card,
  CardContent,
  CardDescription,
  CardHeader,
  CardTitle,
} from "@/components/ui/card";
import { Badge } from "@/components/ui/badge";
import { Button } from "@/components/ui/button";
import { Input } from "@/components/ui/input";
import { Label } from "@/components/ui/label";
import { Tabs, TabsContent, TabsList, TabsTrigger } from "@/components/ui/tabs";
import { Alert, AlertDescription, AlertTitle } from "@/components/ui/alert";
import {
  Dialog,
  DialogContent,
  DialogDescription,
  DialogHeader,
  DialogTitle,
  DialogFooter,
} from "@/components/ui/dialog";
import { ScrollArea } from "@/components/ui/scroll-area";
import { Separator } from "@/components/ui/separator";
import {
  Trophy,
  Gift,
  MapPin,
  Calendar,
  TrendingUp,
  AlertCircle,
  Check,
  Loader2,
  Star,
  Ticket,
  Clock,
} from "lucide-react";
import { getApiConfig } from "@/lib/config";
import { format } from "date-fns";

interface PartnerVisitSummary {
  partnerId: string;
  partnerName: string;
  totalVisits: number;
  pendingVisits: number;
  totalPoints: number;
  pendingPoints?: number;
}

interface PointsHistoryEntry {
  type: "earned" | "redemption" | "pending";
  points: number;
  timestamp?: string;
  rewardName?: string;
  partnerId?: string;
  partnerName?: string;
  ticketType?: string;
  status?: "pending" | "confirmed";
}

interface VisitRecord {
  partnerId: string;
  partnerName: string;
  visitDate: string;
  confirmedDate?: string | null;
  pointsEarned: number;
  status: "visited" | "pending";
  ticketType: string;
  numPeople?: number;
  transport?: string;
  busRental?: string;
  cityCode?: string;
  categories?: string;
  age?: string;
  totalPrice?: number;
}

interface RedemptionRecord {
  id: string;
  rewardName: string;
  pointsSpent: number;
  redeemedAt: string;
  status: string;
  expiresAt: string;
  remainingPoints?: number;
  code?: string;
}

type BadgeVariant = ComponentProps<typeof Badge>["variant"];

const safeFormatDate = (
  value?: string | Date | null,
  dateFormat = "MMM dd, yyyy"
) => {
  if (!value) {
    return "Date unavailable";
  }

  const dateValue = value instanceof Date ? value : new Date(value);
  if (Number.isNaN(dateValue.getTime())) {
    return "Date unavailable";
  }

  try {
    return format(dateValue, dateFormat);
  } catch (error) {
    return "Date unavailable";
  }
};

interface UserPoints {
  user: {
    email: string;
    totalPoints: number;
    redeemedPoints: number;
    availablePoints: number;
  };
  statistics: {
    totalVisits: number;
    pendingVisits: number;
    totalPartners: number;
    totalRedemptions: number;
    visitsByPartner: PartnerVisitSummary[];
  };
  visits: VisitRecord[];
  pointsHistory: PointsHistoryEntry[];
  redemptions: RedemptionRecord[];
  availableRewards: Array<{
    id: string;
    name: string;
    description: string;
    pointsCost: number;
    category: string;
    imageUrl?: string;
    canRedeem: boolean;
    availableFor: string[];
  }>;
}

export default function BonusPage() {
  const [email, setEmail] = useState("");
  const [isLoading, setIsLoading] = useState(false);
  const [error, setError] = useState("");
  const [userData, setUserData] = useState<UserPoints | null>(null);
  const [selectedReward, setSelectedReward] = useState<any>(null);
  const [isRedeeming, setIsRedeeming] = useState(false);
  const [redemptionSuccess, setRedemptionSuccess] = useState<any>(null);

  const fetchUserPoints = async () => {
    if (!email) {
      setError("Please enter your email address");
      return;
    }

    setIsLoading(true);
    setError("");

    try {
      const apiConfig = getApiConfig();
      const response = await fetch(
        `${apiConfig.baseUrl}/api/bonus/user-points?email=${encodeURIComponent(
          email
        )}`,
        {
          method: "GET",
          headers: {
            "Content-Type": "application/json",
          },
        }
      );

      if (!response.ok) {
        throw new Error("Failed to fetch your bonus points");
      }

      const data = await response.json();
      setUserData(data);
    } catch (err: any) {
      setError(err.message || "Failed to load bonus information");
    } finally {
      setIsLoading(false);
    }
  };

  const handleRedeemReward = async (reward: any) => {
    // Validate inputs before making the request
    if (!userData?.user?.email) {
      setError("User email not found. Please refresh the page.");
      return;
    }

    if (!reward?.id) {
      setError("Invalid reward selected. Please try again.");
      return;
    }

    setIsRedeeming(true);
    setError("");

    try {
      const apiConfig = getApiConfig();
      if (import.meta.env.VITE_DEBUG) {
        console.log("Redeeming reward:", {
          email: userData.user.email,
          rewardId: reward.id,
        });
      }

      const response = await fetch(
        `${apiConfig.baseUrl}/api/bonus/redeem-reward`,
        {
          method: "POST",
          headers: {
            "Content-Type": "application/json",
          },
          body: JSON.stringify({
            email: userData.user.email,
            rewardId: reward.id,
          }),
        }
      );

      if (!response.ok) {
        const errorData = await response.json();
        throw new Error(errorData.error || "Failed to redeem reward");
      }

      const result = await response.json();
      setRedemptionSuccess(result.redemption);
      setSelectedReward(null);

      // Refresh user data
      await fetchUserPoints();
    } catch (err: any) {
      setError(err.message || "Failed to redeem reward");
    } finally {
      setIsRedeeming(false);
    }
  };

  const getCategoryIcon = (category: string) => {
    switch (category) {
      case "discount":
        return "🏷️";
      case "freebie":
        return "🎁";
      case "experience":
        return "🎢";
      case "merchandise":
        return "🛍️";
      default:
        return "⭐";
    }
  };

  const getStatusColor = (status: string): BadgeVariant => {
    const normalized = (status || "").toString().toLowerCase();

    switch (normalized) {
      case "visited":
      case "confirmed":
      case "delivered":
      case "used":
      case "approved":
        return "success";
      case "pending":
      case "awaiting":
      case "in review":
      case "applied":
        return "warning";
      case "rejected":
      case "cancelled":
      case "canceled":
      case "expired":
      case "failed":
        return "destructive";
      default:
        return "secondary";
    }
  };

  const normalizePoints = (value: unknown) => {
    const numeric = typeof value === "number" ? value : Number(value);
    return Number.isFinite(numeric) ? numeric : 0;
  };
  const visits = useMemo(() => {
    const visitList = userData?.visits ?? [];

    if (visitList.length === 0) {
      return [] as VisitRecord[];
    }

    return visitList.map((visit) => {
      const pointsEarned = normalizePoints(
        (visit as VisitRecord).pointsEarned ?? (visit as any).estimatedPoints
      );
      const normalizedStatus =
        (visit.status || "").toLowerCase() === "visited"
          ? "visited"
          : "pending";
      const partnerId =
        visit.partnerId || (visit as any).partner_id || "unknown-partner";
      const fallbackVisitDate =
        visit.visitDate ||
        (visit as any).confirmedDate ||
        (visit as any).preferredDateTime ||
        (visit as any).createdAt ||
        (visit as any).scannedAt ||
        new Date().toISOString();

      return {
        ...visit,
        partnerId,
        partnerName:
          visit.partnerName ||
          (visit as any).attractionName ||
          partnerId.toString().toUpperCase(),
        pointsEarned,
        status: normalizedStatus,
        confirmedDate: visit.confirmedDate || (visit as any).visitedAt || null,
        ticketType: visit.ticketType || (visit as any).ticket || "Standard",
        visitDate: fallbackVisitDate,
      } as VisitRecord;
    });
  }, [userData]);

<<<<<<< HEAD
=======
  if (!userData) {
    return (
      <div className="container mx-auto px-4 py-8 max-w-2xl">
        <Card>
          <CardHeader>
            <CardTitle className="flex items-center gap-2">
              <Trophy className="h-6 w-6" />
              Bonus Points Portal
            </CardTitle>
            <CardDescription>
              Enter your email to view your points and available rewards
            </CardDescription>
          </CardHeader>
          <CardContent>
            <div className="space-y-4">
              <div className="space-y-2">
                <Label htmlFor="email">Email Address</Label>
                <Input
                  id="email"
                  type="email"
                  placeholder="your@email.com"
                  value={email}
                  onChange={(e) => setEmail(e.target.value)}
                  onKeyDown={(e) => {
                    if (e.key === "Enter") {
                      e.preventDefault();
                      fetchUserPoints();
                    }
                  }}
                />
              </div>

              {error && (
                <Alert variant="destructive">
                  <AlertCircle className="h-4 w-4" />
                  <AlertTitle>Error</AlertTitle>
                  <AlertDescription>{error}</AlertDescription>
                </Alert>
              )}

              <Button
                onClick={fetchUserPoints}
                className="w-full"
                disabled={isLoading}
              >
                {isLoading ? (
                  <>
                    <Loader2 className="mr-2 h-4 w-4 animate-spin" />
                    Loading...
                  </>
                ) : (
                  "View My Points"
                )}
              </Button>
            </div>
          </CardContent>
        </Card>
      </div>
    );
  }

>>>>>>> 78785dc8
  const redemptions = useMemo(
    () =>
      (userData?.redemptions ?? []).map((redemption) => ({
        ...redemption,
        pointsSpent: normalizePoints(redemption.pointsSpent),
      })),
    [userData]
  );

  const partnerStatsFromServer = useMemo(
    () => userData?.statistics?.visitsByPartner ?? [],
    [userData]
  );

  const derivedVisitData = useMemo(() => {
    if (visits.length === 0) {
      return {
        derivedPartnerStats: [] as PartnerVisitSummary[],
        confirmedPoints: 0,
        pendingPoints: 0,
        confirmedVisits: 0,
        pendingVisits: 0,
        partnerCount: 0,
      };
    }

    const partnerMap = new Map<string, PartnerVisitSummary>();
    let confirmedPoints = 0;
    let pendingPoints = 0;
    let confirmedVisits = 0;
    let pendingVisits = 0;

    visits.forEach((visit) => {
      const partnerId =
        visit.partnerId || visit.partnerName || "unknown-partner";
      const existing = partnerMap.get(partnerId) || {
        partnerId,
        partnerName: visit.partnerName || partnerId.toUpperCase(),
        totalVisits: 0,
        pendingVisits: 0,
        totalPoints: 0,
        pendingPoints: 0,
      };

      existing.totalVisits += 1;

      if (visit.status === "visited") {
        confirmedVisits += 1;
        const earned = normalizePoints(visit.pointsEarned);
        confirmedPoints += earned;
        existing.totalPoints += earned;
      } else {
        pendingVisits += 1;
        const pending = normalizePoints(visit.pointsEarned);
        pendingPoints += pending;
        existing.pendingVisits += 1;
        existing.pendingPoints = (existing.pendingPoints || 0) + pending;
      }

      partnerMap.set(partnerId, existing);
    });

    const derivedPartnerStats = Array.from(partnerMap.values()).sort(
      (a, b) => b.totalPoints - a.totalPoints
    );

    return {
      derivedPartnerStats,
      confirmedPoints,
      pendingPoints,
      confirmedVisits,
      pendingVisits,
      partnerCount: partnerMap.size,
    };
  }, [visits]);

  const partnerStats: PartnerVisitSummary[] = useMemo(() => {
    if (partnerStatsFromServer.length === 0) {
      return derivedVisitData.derivedPartnerStats;
    }

    const derivedLookup = new Map(
      derivedVisitData.derivedPartnerStats.map((summary) => [
        summary.partnerId,
        summary,
      ])
    );

    return partnerStatsFromServer.map((partner) => {
      const partnerId =
        partner.partnerId || (partner as any).partner_id || "unknown-partner";
      const derived = derivedLookup.get(partnerId);
      return {
        partnerId,
        partnerName:
          partner.partnerName ||
          derived?.partnerName ||
          partnerId.toUpperCase(),
        totalVisits: Math.max(
          0,
          Math.round(
            normalizePoints(partner.totalVisits ?? derived?.totalVisits ?? 0)
          )
        ),
        pendingVisits: Math.max(
          0,
          Math.round(
            normalizePoints(
              partner.pendingVisits ?? derived?.pendingVisits ?? 0
            )
          )
        ),
        totalPoints: normalizePoints(
          partner.totalPoints ?? derived?.totalPoints ?? 0
        ),
        pendingPoints: normalizePoints(
          (partner as any).pendingPoints ?? derived?.pendingPoints ?? 0
        ),
      };
    });
  }, [partnerStatsFromServer, derivedVisitData]);

  const derivedRedemptionPoints = useMemo(
    () =>
      redemptions.reduce(
        (sum, redemption) => sum + normalizePoints(redemption.pointsSpent),
        0
      ),
    [redemptions]
  );


  const serverTotalPoints = normalizePoints(userData?.user?.totalPoints ?? 0);
  const serverAvailablePoints = normalizePoints(userData?.user?.availablePoints ?? 0);
  const serverTotalPartners = Math.max(0, Math.round(normalizePoints(userData?.statistics?.totalPartners ?? 0)));
  const serverTotalRedemptions = Math.max(0, Math.round(normalizePoints(userData?.statistics?.totalRedemptions ?? 0)));
  const serverTotalVisits = Math.max(0, Math.round(normalizePoints(userData?.statistics?.totalVisits ?? 0)));
  const serverPendingVisits = Math.max(0, Math.round(normalizePoints(userData?.statistics?.pendingVisits ?? 0)));

  const totalPointsEarned =
    serverTotalPoints > 0
      ? serverTotalPoints
      : derivedVisitData.confirmedPoints;

  const availablePoints =
    serverAvailablePoints > 0
      ? serverAvailablePoints
      : Math.max(0, derivedVisitData.confirmedPoints - derivedRedemptionPoints);

  const totalPartnersVisited =
    serverTotalPartners > 0
      ? serverTotalPartners
      : derivedVisitData.partnerCount;

  const totalRedemptions =
    serverTotalRedemptions > 0 ? serverTotalRedemptions : redemptions.length;

  const totalVisits =
    serverTotalVisits > 0
      ? serverTotalVisits
      : derivedVisitData.confirmedVisits;

  const pendingVisitCount =
    serverPendingVisits > 0
      ? serverPendingVisits
      : derivedVisitData.pendingVisits;

  const pointsHistory = useMemo(() => {
    const historyFromServer: PointsHistoryEntry[] = (userData?.pointsHistory || []).map((entry) => {
      const normalizedType: PointsHistoryEntry['type'] =
        entry.type === 'redemption'
          ? 'redemption'
          : entry.type === 'pending'
            ? 'pending'
            : 'earned';
      const statusValue = (entry.status || '').toString().toLowerCase();
      const normalizedStatus =
        ['pending', 'awaiting', 'in review', 'applied'].includes(statusValue)
          ? 'pending'
          : statusValue
            ? 'confirmed'
            : normalizedType === 'earned'
              ? 'confirmed'
              : undefined;

      return {
        ...entry,
        type: normalizedType,
        points: normalizePoints(entry.points),
        status: normalizedStatus,
      };
    });

    const fallbackHistory: PointsHistoryEntry[] = [
      ...visits.map((visit) => {
        const baseEntry = {
          points: normalizePoints(visit.pointsEarned),
          partnerId: visit.partnerId,
          partnerName: visit.partnerName,
          rewardName: visit.partnerName,
          timestamp:
            visit.status === "visited"
              ? visit.confirmedDate || visit.visitDate
              : visit.visitDate,
          ticketType: visit.ticketType,
        };

        if (visit.status === "visited") {
          return {
            ...baseEntry,
            type: "earned" as const,
            status: "confirmed" as const,
          };
        }

        return {
          ...baseEntry,
          type: "pending" as const,
          status: "pending" as const,
        };
      }),
      ...redemptions.map((redemption) => {
        const redemptionStatus = (redemption.status || "").toLowerCase();
        const isPendingStatus = ["pending", "applied"].includes(
          redemptionStatus
        );

        return {
          type: "redemption" as const,
          points: normalizePoints(redemption.pointsSpent),
          rewardName: redemption.rewardName,
          timestamp: redemption.redeemedAt,
          status: isPendingStatus ? "pending" : "confirmed",
        } satisfies PointsHistoryEntry;
      }),
    ];

    if (historyFromServer.length === 0) {
      return fallbackHistory.sort((a, b) => {
        const aDate = new Date(a.timestamp || "").getTime();
        const bDate = new Date(b.timestamp || "").getTime();
        return Number.isNaN(bDate)
          ? -1
          : Number.isNaN(aDate)
          ? 1
          : bDate - aDate;
      });
    }

    const existingKeys = new Set(
      historyFromServer.map(
        (entry) =>
          `${entry.type}-${entry.status || ""}-${entry.points}-${
            entry.timestamp
          }-${entry.partnerId || entry.rewardName || ""}`
      )
    );

    const mergedHistory = [...historyFromServer];

    fallbackHistory.forEach((entry) => {
      const key = `${entry.type}-${entry.status || ""}-${entry.points}-${
        entry.timestamp
      }-${entry.partnerId || entry.rewardName || ""}`;
      if (!existingKeys.has(key)) {
        mergedHistory.push(entry);
      }
    });

    return mergedHistory.sort((a, b) => {
      const aDate = new Date(a.timestamp || "").getTime();
      const bDate = new Date(b.timestamp || "").getTime();
      return Number.isNaN(bDate) ? -1 : Number.isNaN(aDate) ? 1 : bDate - aDate;
    });
  }, [userData, visits, redemptions]);

<<<<<<< HEAD
  const renderLookupView = () => (
    <div className="container mx-auto px-4 py-8 max-w-2xl">
      <Card>
        <CardHeader>
          <CardTitle className="flex items-center gap-2">
            <Trophy className="h-6 w-6" />
            Bonus Points Portal
          </CardTitle>
          <CardDescription>
            Enter your email to view your points and available rewards
          </CardDescription>
        </CardHeader>
        <CardContent>
          <div className="space-y-4">
            <div className="space-y-2">
              <Label htmlFor="email">Email Address</Label>
              <Input
                id="email"
                type="email"
                placeholder="your@email.com"
                value={email}
                onChange={(e) => setEmail(e.target.value)}
                onKeyDown={(e) => {
                  if (e.key === "Enter") {
                    e.preventDefault();
                    fetchUserPoints();
                  }
                }}
              />
            </div>
=======
  if (!userData) {
    return (
      <div className="container mx-auto px-4 py-8 max-w-2xl">
        <Card>
          <CardHeader>
            <CardTitle className="flex items-center gap-2">
              <Trophy className="h-6 w-6" />
              Bonus Points Portal
            </CardTitle>
            <CardDescription>
              Enter your email to view your points and available rewards
            </CardDescription>
          </CardHeader>
          <CardContent>
            <div className="space-y-4">
              <div className="space-y-2">
                <Label htmlFor="email">Email Address</Label>
                <Input
                  id="email"
                  type="email"
                  placeholder="your@email.com"
                  value={email}
                  onChange={(e) => setEmail(e.target.value)}
                  onKeyDown={(e) => {
                    if (e.key === "Enter") {
                      e.preventDefault();
                      fetchUserPoints();
                    }
                  }}
                />
              </div>
>>>>>>> 78785dc8

            {error && (
              <Alert variant="destructive">
                <AlertCircle className="h-4 w-4" />
                <AlertTitle>Error</AlertTitle>
                <AlertDescription>{error}</AlertDescription>
              </Alert>
            )}

            <Button onClick={fetchUserPoints} className="w-full" disabled={isLoading}>
              {isLoading ? (
                <>
                  <Loader2 className="mr-2 h-4 w-4 animate-spin" />
                  Loading...
                </>
              ) : (
                "View My Points"
              )}
            </Button>
          </div>
        </CardContent>
      </Card>
    </div>
  );

  if (!userData) {
    return renderLookupView();
  }

  return (
    <div className="container mx-auto px-4 py-8">
      {/* Header with Points Overview */}
      <div className="mb-8">
        <h1 className="text-3xl font-bold mb-2">Welcome back!</h1>
        <p className="text-muted-foreground">{userData.user.email}</p>
      </div>

      {/* Points Cards */}
      <div className="grid grid-cols-1 md:grid-cols-4 gap-4 mb-8">
        <Card>
          <CardHeader className="pb-2">
            <CardTitle className="text-sm font-medium">
              Available Points
            </CardTitle>
          </CardHeader>
          <CardContent>
            <div className="text-2xl font-bold text-primary">
              {availablePoints}
            </div>
            <p className="text-xs text-muted-foreground">Ready to redeem</p>
            {derivedVisitData.pendingPoints > 0 && (
              <p className="mt-1 text-xs text-muted-foreground">
                {derivedVisitData.pendingPoints} pts awaiting partner
                confirmation
              </p>
            )}
            {derivedVisitData.pendingPoints > 0 && (
              <p className="mt-1 text-xs text-muted-foreground">
                Total potential:{" "}
                {availablePoints + derivedVisitData.pendingPoints} pts
              </p>
            )}
          </CardContent>
        </Card>

        <Card>
          <CardHeader className="pb-2">
            <CardTitle className="text-sm font-medium">Total Earned</CardTitle>
          </CardHeader>
          <CardContent>
            <div className="text-2xl font-bold">{totalPointsEarned}</div>
            <p className="text-xs text-muted-foreground">Lifetime points</p>
          </CardContent>
        </Card>

        <Card>
          <CardHeader className="pb-2">
            <CardTitle className="text-sm font-medium">
              Partners Visited
            </CardTitle>
          </CardHeader>
          <CardContent>
            <div className="text-2xl font-bold">{totalPartnersVisited}</div>
            <p className="text-xs text-muted-foreground">Unique locations</p>
            {totalVisits > 0 && (
              <p className="mt-1 text-xs text-muted-foreground">
                {totalVisits} visits confirmed
              </p>
            )}
          </CardContent>
        </Card>

        <Card>
          <CardHeader className="pb-2">
            <CardTitle className="text-sm font-medium">
              Rewards Redeemed
            </CardTitle>
          </CardHeader>
          <CardContent>
            <div className="text-2xl font-bold">{totalRedemptions}</div>
            <p className="text-xs text-muted-foreground">Total redemptions</p>
            {pendingVisitCount > 0 && (
              <p className="mt-1 text-xs text-muted-foreground">
                {pendingVisitCount} visit{pendingVisitCount === 1 ? "" : "s"}{" "}
                pending confirmation
              </p>
            )}
          </CardContent>
        </Card>
      </div>

      {partnerStats.length > 0 && (
        <Card className="mb-8">
          <CardHeader className="pb-3">
            <CardTitle className="flex items-center gap-2 text-lg">
              <MapPin className="h-5 w-5 text-primary" />
              Points by Partner
            </CardTitle>
            <CardDescription>
              Track how many confirmed points you have earned at each partner
              location.
            </CardDescription>
          </CardHeader>
          <CardContent>
            <div className="grid gap-4 sm:grid-cols-2 lg:grid-cols-3">
              {partnerStats.map((partner) => (
                <div
                  key={partner.partnerId}
                  className="rounded-lg border bg-card p-4 shadow-sm"
                >
                  <div className="flex items-start justify-between">
                    <div>
                      <p className="text-sm font-medium text-muted-foreground">
                        {partner.partnerName}
                      </p>
                      <p className="text-2xl font-semibold text-primary">
                        {partner.totalPoints + (partner.pendingPoints || 0)} pts
                      </p>
                      <p className="text-xs text-muted-foreground mt-1">
                        {partner.totalPoints} confirmed
                        {partner.pendingPoints
                          ? ` • ${partner.pendingPoints} pending`
                          : ""}
                      </p>
                    </div>
                    <div className="flex flex-col items-end gap-1">
                      <Badge variant="secondary">
                        {(partner.totalVisits || 0) -
                          (partner.pendingVisits || 0)}{" "}
                        confirmed
                      </Badge>
                      {partner.pendingVisits > 0 && (
                        <Badge variant="outline">
                          {partner.pendingVisits} pending
                        </Badge>
                      )}
                    </div>
                  </div>
                  <Separator className="my-3" />
                  <div className="space-y-1 text-xs text-muted-foreground">
                    <p>Pending visits: {partner.pendingVisits}</p>
                    <p>Pending points: {partner.pendingPoints || 0}</p>
                    <p>Partner code: {partner.partnerId.toUpperCase()}</p>
                  </div>
                </div>
              ))}
            </div>
          </CardContent>
        </Card>
      )}

      {/* Main Content Tabs */}
      <Tabs defaultValue="rewards" className="space-y-4">
        <TabsList className="grid w-full grid-cols-4">
          <TabsTrigger value="rewards">Available Rewards</TabsTrigger>
          <TabsTrigger value="visits">Visit History</TabsTrigger>
          <TabsTrigger value="points">Points History</TabsTrigger>
          <TabsTrigger value="redemptions">My Redemptions</TabsTrigger>
        </TabsList>

        {/* Available Rewards Tab */}
        <TabsContent value="rewards" className="space-y-4">
          <div className="grid grid-cols-1 md:grid-cols-2 lg:grid-cols-3 gap-4">
            {userData.availableRewards.map((reward) => (
              <Card
                key={reward.id}
                className={!reward.canRedeem ? "opacity-60" : ""}
              >
                <CardHeader>
                  <div className="flex justify-between items-start">
                    <div className="flex-1">
                      <CardTitle className="text-lg flex items-center gap-2">
                        <span>{getCategoryIcon(reward.category)}</span>
                        {reward.name}
                      </CardTitle>
                      <CardDescription className="mt-2">
                        {reward.description}
                      </CardDescription>
                    </div>
                  </div>
                </CardHeader>
                <CardContent>
                  <div className="flex justify-between items-center mb-4">
                    <div className="flex items-center gap-2">
                      <Trophy className="h-4 w-4 text-primary" />
                      <span className="font-bold text-lg">
                        {reward.pointsCost} points
                      </span>
                    </div>
                    <Badge variant={reward.canRedeem ? "default" : "secondary"}>
                      {reward.canRedeem ? "Available" : "Insufficient Points"}
                    </Badge>
                  </div>

                  {reward.imageUrl && (
                    <img
                      src={reward.imageUrl}
                      alt={reward.name}
                      className="w-full h-32 object-cover rounded-md mb-4"
                    />
                  )}

                  <Button
                    className="w-full"
                    disabled={!reward.canRedeem}
                    onClick={() => setSelectedReward(reward)}
                  >
                    Redeem Now
                  </Button>
                </CardContent>
              </Card>
            ))}
          </div>

          {userData.availableRewards.length === 0 && (
            <Alert>
              <AlertCircle className="h-4 w-4" />
              <AlertTitle>No rewards available</AlertTitle>
              <AlertDescription>
                Visit more partners to unlock rewards!
              </AlertDescription>
            </Alert>
          )}
        </TabsContent>

        {/* Visit History Tab */}
        <TabsContent value="visits" className="space-y-4">
          <Card>
            <CardHeader>
              <CardTitle>Your Visits</CardTitle>
              <CardDescription>
                Track your visits to partner locations
              </CardDescription>
            </CardHeader>
            <CardContent>
              <ScrollArea className="h-[400px]">
                {visits.length > 0 ? (
                  <div className="space-y-4">
                    {visits.map((visit, index) => (
                      <div
                        key={index}
                        className="flex items-center justify-between py-3 border-b last:border-0"
                      >
                        <div className="flex items-start gap-3">
                          <MapPin className="h-5 w-5 mt-0.5 text-muted-foreground" />
                          <div>
                            <p className="font-medium">{visit.partnerName}</p>
                            <div className="flex flex-wrap items-center gap-2 text-sm text-muted-foreground">
                              <Calendar className="h-3 w-3" />
                              {safeFormatDate(visit.visitDate, "MMM dd, yyyy")}
                              {visit.status === "visited" &&
                                visit.confirmedDate && (
                                  <>
                                    <span>•</span>
                                    <Check className="h-3 w-3" />
                                    Confirmed{" "}
                                    {safeFormatDate(
                                      visit.confirmedDate,
                                      "MMM dd, yyyy"
                                    )}
                                  </>
                                )}
                              <span>•</span>
                              <Ticket className="h-3 w-3" />
                              {visit.ticketType}
                            </div>
                          </div>
                        </div>
                        <div className="text-right">
                          <Badge variant={getStatusColor(visit.status) as any}>
                            {visit.status}
                          </Badge>
                          <p className="text-sm font-medium mt-1">
                            +{visit.pointsEarned} pts
                            {visit.status === "pending" ? " pending" : ""}
                          </p>
                        </div>
                      </div>
                    ))}
                  </div>
                ) : (
                  <div className="flex h-full min-h-[200px] items-center justify-center">
                    <p className="text-center text-sm text-muted-foreground">
                      We couldn't find any visits for this email yet.
                      Double-check that you registered or checked in with this
                      address, or check back after a partner confirms your
                      visit.
                    </p>
                  </div>
                )}
              </ScrollArea>
            </CardContent>
          </Card>
        </TabsContent>

        {/* Points History Tab */}
        <TabsContent value="points" className="space-y-4">
          <Card>
            <CardHeader>
              <CardTitle>Points History</CardTitle>
              <CardDescription>Your points earned and redeemed</CardDescription>
            </CardHeader>
            <CardContent>
              <ScrollArea className="h-[400px]">
                {pointsHistory.length > 0 ? (
                  <div className="space-y-4">
                    {pointsHistory.map((entry, index) => {
                      const amountClass =
                        entry.type === "redemption"
                          ? "text-red-500"
                          : entry.type === "pending"
                          ? "text-amber-500"
                          : "text-green-500";
                      const amountPrefix =
                        entry.type === "redemption" ? "-" : "+";
                      const amountSuffix =
                        entry.type === "pending" ? "pts pending" : "pts";
                      const amountValue = Math.abs(entry.points);
                      const title =
                        entry.type === "earned"
                          ? "Points Confirmed"
                          : entry.type === "pending"
                          ? "Points Pending Confirmation"
                          : "Reward Redeemed";

                      return (
                        <div
                          key={index}
                          className="flex flex-col gap-3 border-b py-3 last:border-0 sm:flex-row sm:items-center sm:justify-between"
                        >
                          <div className="flex items-start gap-3">
                            {entry.type === "earned" ? (
                              <TrendingUp className="mt-0.5 h-5 w-5 text-green-500" />
                            ) : entry.type === "pending" ? (
                              <Clock className="mt-0.5 h-5 w-5 text-amber-500" />
                            ) : (
                              <Gift className="mt-0.5 h-5 w-5 text-blue-500" />
                            )}
                            <div>
                              <p className="font-medium">{title}</p>
                              <p className="text-sm text-muted-foreground">
                                {entry.rewardName ||
                                  entry.partnerName ||
                                  "Partner activity"}
                              </p>
                              <p className="text-xs text-muted-foreground">
                                {safeFormatDate(
                                  entry.timestamp,
                                  "MMM dd, yyyy HH:mm"
                                )}
                              </p>
                              {entry.status === "pending" && (
                                <p className="mt-1 text-xs font-medium text-amber-600">
                                  Awaiting partner confirmation
                                </p>
                              )}
                            </div>
                          </div>
                          <div className={`text-sm font-bold ${amountClass}`}>
                            {amountPrefix}
                            {amountValue} {amountSuffix}
                          </div>
                        </div>
                      );
                    })}
                  </div>
                ) : (
                  <div className="flex h-full min-h-[200px] items-center justify-center">
                    <p className="text-sm text-muted-foreground">
                      No points history found yet. Earn points by visiting
                      partners or redeem rewards to see activity here.
                    </p>
                  </div>
                )}
              </ScrollArea>
            </CardContent>
          </Card>
        </TabsContent>

        {/* Redemptions Tab */}
        <TabsContent value="redemptions" className="space-y-4">
          {/* Active Redemptions Info Box */}
          {redemptions.filter(
            (r) => r.status === "pending" || r.status === "applied"
          ).length > 0 && (
            <Alert className="border-primary">
              <Star className="h-4 w-4" />
              <AlertTitle>How to use your redemption codes</AlertTitle>
              <AlertDescription>
                When booking your next visit on our website, enter the
                redemption code in the "Redemption Code" field. The partner will
                see your reward details and process it when you arrive.
              </AlertDescription>
            </Alert>
          )}

          <div className="grid grid-cols-1 gap-4">
            {redemptions.map((redemption) => {
              const isActive =
                redemption.status === "pending" ||
                redemption.status === "applied";
              const isUsed = redemption.status === "used";
              const expiryDate = redemption.expiresAt
                ? new Date(redemption.expiresAt)
                : null;
              const isExpired =
                !!expiryDate &&
                !Number.isNaN(expiryDate.getTime()) &&
                expiryDate < new Date();

              return (
                <Card
                  key={redemption.id}
                  className={!isActive ? "opacity-75" : ""}
                >
                  <CardHeader>
                    <div className="flex justify-between items-start">
                      <div className="flex-1">
                        <CardTitle className="text-lg flex items-center gap-2">
                          <Gift className="h-5 w-5" />
                          {redemption.rewardName}
                        </CardTitle>
                        <div className="mt-2 p-3 bg-muted rounded-md">
                          <p className="text-xs text-muted-foreground mb-1">
                            Redemption Code:
                          </p>
                          <p className="font-mono text-lg font-bold">
                            {redemption.id}
                          </p>
                        </div>
                      </div>
                      <div className="flex flex-col gap-2 items-end">
                        <Badge
                          variant={getStatusColor(redemption.status) as any}
                        >
                          {redemption.status === "pending"
                            ? "Ready to Use"
                            : redemption.status === "applied"
                            ? "Applied to Booking"
                            : redemption.status === "used"
                            ? "Used"
                            : redemption.status}
                        </Badge>
                        {isExpired && !isUsed && (
                          <Badge variant="destructive">Expired</Badge>
                        )}
                      </div>
                    </div>
                  </CardHeader>
                  <CardContent>
                    <div className="space-y-3">
                      {isActive && !isExpired && (
                        <Alert className="bg-blue-50 border-blue-200">
                          <AlertCircle className="h-4 w-4 text-blue-600" />
                          <AlertDescription className="text-sm">
                            <strong>To use this reward:</strong> Enter code{" "}
                            <span className="font-mono font-bold">
                              {redemption.id}
                            </span>
                            when making your next booking on our website.
                          </AlertDescription>
                        </Alert>
                      )}

                      <div className="grid grid-cols-3 gap-4 text-sm">
                        <div>
                          <p className="text-muted-foreground">Redeemed</p>
                          <p className="font-medium">
                            {safeFormatDate(
                              redemption.redeemedAt,
                              "MMM dd, yyyy"
                            )}
                          </p>
                        </div>
                        <div>
                          <p className="text-muted-foreground">Points Spent</p>
                          <p className="font-medium">
                            {redemption.pointsSpent} pts
                          </p>
                        </div>
                        <div>
                          <p className="text-muted-foreground">Expires</p>
                          <p className="font-medium">
                            {safeFormatDate(
                              redemption.expiresAt,
                              "MMM dd, yyyy"
                            )}
                          </p>
                        </div>
                      </div>
                    </div>
                  </CardContent>
                </Card>
              );
            })}

            {redemptions.length === 0 && (
              <Alert>
                <AlertCircle className="h-4 w-4" />
                <AlertTitle>No redemptions yet</AlertTitle>
                <AlertDescription>
                  Start redeeming your points for exciting rewards!
                </AlertDescription>
              </Alert>
            )}
          </div>
        </TabsContent>
      </Tabs>

      {/* Redemption Dialog */}
      <Dialog
        open={!!selectedReward}
        onOpenChange={() => setSelectedReward(null)}
      >
        <DialogContent>
          <DialogHeader>
            <DialogTitle>Confirm Redemption</DialogTitle>
            <DialogDescription>
              Are you sure you want to redeem this reward?
            </DialogDescription>
          </DialogHeader>

          {selectedReward && (
            <div className="space-y-4">
              <div className="p-4 bg-muted rounded-lg">
                <h4 className="font-semibold mb-2">{selectedReward.name}</h4>
                <p className="text-sm text-muted-foreground mb-3">
                  {selectedReward.description}
                </p>
                <div className="flex justify-between items-center">
                  <span className="text-sm">Points Cost:</span>
                  <span className="font-bold">
                    {selectedReward.pointsCost} pts
                  </span>
                </div>
                <div className="flex justify-between items-center mt-2">
                  <span className="text-sm">Your Balance After:</span>
                  <span className="font-bold">
                    {Math.max(
                      0,
                      availablePoints - normalizePoints(selectedReward.pointsCost)
                    )}{" "}
                    pts
                  </span>
                </div>
              </div>

              {error && (
                <Alert variant="destructive">
                  <AlertCircle className="h-4 w-4" />
                  <AlertDescription>{error}</AlertDescription>
                </Alert>
              )}
            </div>
          )}

          <DialogFooter>
            <Button variant="outline" onClick={() => setSelectedReward(null)}>
              Cancel
            </Button>
            <Button
              onClick={() => handleRedeemReward(selectedReward)}
              disabled={isRedeeming}
            >
              {isRedeeming ? (
                <>
                  <Loader2 className="mr-2 h-4 w-4 animate-spin" />
                  Redeeming...
                </>
              ) : (
                "Confirm Redemption"
              )}
            </Button>
          </DialogFooter>
        </DialogContent>
      </Dialog>

      {/* Success Dialog */}
      <Dialog
        open={!!redemptionSuccess}
        onOpenChange={() => setRedemptionSuccess(null)}
      >
        <DialogContent className="max-w-md">
          <DialogHeader>
            <DialogTitle className="flex items-center gap-2">
              <Check className="h-5 w-5 text-green-500" />
              Redemption Successful!
            </DialogTitle>
          </DialogHeader>

          {redemptionSuccess && (
            <div className="space-y-4">
              <Alert className="border-green-200 bg-green-50">
                <Trophy className="h-4 w-4 text-green-600" />
                <AlertTitle>Your Redemption Code</AlertTitle>
                <AlertDescription className="mt-3">
                  <div className="text-center p-3 bg-white rounded-md border-2 border-dashed border-green-300">
                    <p className="text-2xl font-mono font-bold text-green-600">
                      {redemptionSuccess.code}
                    </p>
                  </div>
                </AlertDescription>
              </Alert>

              <div className="bg-muted p-4 rounded-lg space-y-2">
                <p className="text-sm">
                  <strong>Reward:</strong> {redemptionSuccess.rewardName}
                </p>
                <p className="text-sm">
                  <strong>Points Spent:</strong> {redemptionSuccess.pointsSpent}{" "}
                  pts
                </p>
                <p className="text-sm">
                  <strong>Remaining Balance:</strong>{" "}
                  {redemptionSuccess.remainingPoints} pts
                </p>
                <p className="text-sm">
                  <strong>Valid Until:</strong>{" "}
                  {safeFormatDate(redemptionSuccess.expiresAt, "MMMM dd, yyyy")}
                </p>
              </div>

              <Alert className="border-blue-200">
                <AlertCircle className="h-4 w-4 text-blue-600" />
                <AlertTitle className="text-sm">
                  How to use this code
                </AlertTitle>
                <AlertDescription className="text-sm mt-2">
                  <ol className="list-decimal list-inside space-y-1">
                    <li>Go to our booking website</li>
                    <li>Fill out the appointment form</li>
                    <li>
                      Enter code{" "}
                      <span className="font-mono font-bold">
                        {redemptionSuccess.code}
                      </span>{" "}
                      in the "Redemption Code" field
                    </li>
                    <li>The partner will apply your reward when you arrive</li>
                  </ol>
                </AlertDescription>
              </Alert>
            </div>
          )}

          <DialogFooter>
            <Button onClick={() => setRedemptionSuccess(null)}>Done</Button>
          </DialogFooter>
        </DialogContent>
      </Dialog>
    </div>
  );
}<|MERGE_RESOLUTION|>--- conflicted
+++ resolved
@@ -323,9 +323,6 @@
       } as VisitRecord;
     });
   }, [userData]);
-
-<<<<<<< HEAD
-=======
   if (!userData) {
     return (
       <div className="container mx-auto px-4 py-8 max-w-2xl">
@@ -386,8 +383,6 @@
       </div>
     );
   }
-
->>>>>>> 78785dc8
   const redemptions = useMemo(
     () =>
       (userData?.redemptions ?? []).map((redemption) => ({
@@ -663,8 +658,6 @@
       return Number.isNaN(bDate) ? -1 : Number.isNaN(aDate) ? 1 : bDate - aDate;
     });
   }, [userData, visits, redemptions]);
-
-<<<<<<< HEAD
   const renderLookupView = () => (
     <div className="container mx-auto px-4 py-8 max-w-2xl">
       <Card>
@@ -695,39 +688,6 @@
                 }}
               />
             </div>
-=======
-  if (!userData) {
-    return (
-      <div className="container mx-auto px-4 py-8 max-w-2xl">
-        <Card>
-          <CardHeader>
-            <CardTitle className="flex items-center gap-2">
-              <Trophy className="h-6 w-6" />
-              Bonus Points Portal
-            </CardTitle>
-            <CardDescription>
-              Enter your email to view your points and available rewards
-            </CardDescription>
-          </CardHeader>
-          <CardContent>
-            <div className="space-y-4">
-              <div className="space-y-2">
-                <Label htmlFor="email">Email Address</Label>
-                <Input
-                  id="email"
-                  type="email"
-                  placeholder="your@email.com"
-                  value={email}
-                  onChange={(e) => setEmail(e.target.value)}
-                  onKeyDown={(e) => {
-                    if (e.key === "Enter") {
-                      e.preventDefault();
-                      fetchUserPoints();
-                    }
-                  }}
-                />
-              </div>
->>>>>>> 78785dc8
 
             {error && (
               <Alert variant="destructive">
