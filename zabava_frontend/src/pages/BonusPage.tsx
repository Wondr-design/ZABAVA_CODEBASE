--- conflicted
+++ resolved
@@ -268,14 +268,11 @@
     const numeric = typeof value === "number" ? value : Number(value);
     return Number.isFinite(numeric) ? numeric : 0;
   };
-
-<<<<<<< HEAD
   const visits = useMemo(() => {
     const visitList = userData?.visits ?? [];
 
     if (visitList.length === 0) {
       return [] as VisitRecord[];
-=======
   if (!userData) {
     return (
       <div className="container mx-auto px-4 py-8 max-w-2xl">
@@ -340,7 +337,6 @@
     const parsed = new Date(value);
     if (Number.isNaN(parsed.getTime())) {
       return "Date unavailable";
->>>>>>> 80c6abda
     }
 
     return visitList.map((visit) => {
@@ -508,33 +504,13 @@
     [redemptions]
   );
 
-<<<<<<< HEAD
+
   const serverTotalPoints = normalizePoints(userData?.user?.totalPoints ?? 0);
   const serverAvailablePoints = normalizePoints(userData?.user?.availablePoints ?? 0);
   const serverTotalPartners = Math.max(0, Math.round(normalizePoints(userData?.statistics?.totalPartners ?? 0)));
   const serverTotalRedemptions = Math.max(0, Math.round(normalizePoints(userData?.statistics?.totalRedemptions ?? 0)));
   const serverTotalVisits = Math.max(0, Math.round(normalizePoints(userData?.statistics?.totalVisits ?? 0)));
   const serverPendingVisits = Math.max(0, Math.round(normalizePoints(userData?.statistics?.pendingVisits ?? 0)));
-=======
-  const serverTotalPoints = normalizePoints(userData.user.totalPoints);
-  const serverAvailablePoints = normalizePoints(userData.user.availablePoints);
-  const serverTotalPartners = Math.max(
-    0,
-    Math.round(normalizePoints(userData.statistics.totalPartners))
-  );
-  const serverTotalRedemptions = Math.max(
-    0,
-    Math.round(normalizePoints(userData.statistics.totalRedemptions))
-  );
-  const serverTotalVisits = Math.max(
-    0,
-    Math.round(normalizePoints(userData.statistics.totalVisits))
-  );
-  const serverPendingVisits = Math.max(
-    0,
-    Math.round(normalizePoints(userData.statistics.pendingVisits))
-  );
->>>>>>> 80c6abda
 
   const totalPointsEarned =
     serverTotalPoints > 0
@@ -565,7 +541,6 @@
       : derivedVisitData.pendingVisits;
 
   const pointsHistory = useMemo(() => {
-<<<<<<< HEAD
     const historyFromServer: PointsHistoryEntry[] = (userData?.pointsHistory || []).map((entry) => {
       const normalizedType: PointsHistoryEntry['type'] =
         entry.type === 'redemption'
@@ -582,30 +557,6 @@
             : normalizedType === 'earned'
               ? 'confirmed'
               : undefined;
-=======
-    const historyFromServer: PointsHistoryEntry[] = (
-      userData.pointsHistory || []
-    ).map((entry) => {
-      const normalizedType: PointsHistoryEntry["type"] =
-        entry.type === "redemption"
-          ? "redemption"
-          : entry.type === "pending"
-          ? "pending"
-          : "earned";
-      const statusValue = (entry.status || "").toString().toLowerCase();
-      const normalizedStatus = [
-        "pending",
-        "awaiting",
-        "in review",
-        "applied",
-      ].includes(statusValue)
-        ? "pending"
-        : statusValue
-        ? "confirmed"
-        : normalizedType === "earned"
-        ? "confirmed"
-        : undefined;
->>>>>>> 80c6abda
 
       return {
         ...entry,
@@ -696,7 +647,6 @@
       const bDate = new Date(b.timestamp || "").getTime();
       return Number.isNaN(bDate) ? -1 : Number.isNaN(aDate) ? 1 : bDate - aDate;
     });
-<<<<<<< HEAD
   }, [userData, visits, redemptions]);
 
   if (!userData) {
@@ -754,11 +704,6 @@
       </div>
     );
   }
-          
-=======
-  }, [userData.pointsHistory, visits, redemptions]);
-
->>>>>>> 80c6abda
   //const partnerStats = userData.statistics?.visitsByPartner || [];
   //const pointsHistory = userData.pointsHistory || [];
 
